"""
Module that aligns the syllabified text and melody (encoded in volpiano) of a chant. This
module assumes that text and melody have been entered according to the conventions of Cantus
Database (more details about these conventions can be found 
at https://cantusdatabase.org/documents). See the README for more information.

Use align_text_and_volpiano to align the text and melody strings of a chant.
"""
import re
import logging
from itertools import zip_longest, takewhile
from cantus_text_syllabification import syllabify_text

# A string containing all valid volpiano characters in Cantus
# Database. Used to check for invalid characters.
VALID_VOLPIANO_CHARS = "-19abcdefghijklmnopqrsyz)ABCDEFGHIJKLMNOPQRSYZ3467]"


def _preprocess_volpiano(volpiano_str: str) -> str:
    """
    Prepares volpiano string for alignment with text:
    - Checks for any invalid characters
    - Ensures proper spacing around barlines ("3" and "4") and missing
        music indicators ("6")
    - Ensures volpiano string has an ending barline ("3" or "4")

    volpiano_str [str]: volpiano string

    returns [str]: preprocessed volpiano string
    """
    processed_str = ""
    volpiano_str_len = len(volpiano_str)
    for i, char in enumerate(volpiano_str):
        # Check if char is valid
        if char not in VALID_VOLPIANO_CHARS:
            logging.debug("Removed invalid character (%s) in volpiano string.", char)
            continue
        # Check if char is a barline or missing music indicator and ensure
        # proper spacing
        if (char in "346") and (i != volpiano_str_len - 1):
            # Add proper spacing before barline
            while processed_str[-3:] != "---":
                processed_str += "-"
            # Add barline character
            processed_str += char
            # Add proper spacing after barline
            num_hyph_next = sum(
                1 for _ in takewhile(lambda x: x == "-", volpiano_str[i + 1 :])
            )
            processed_str += "-" * (3 - num_hyph_next)
            continue
        processed_str += char
    # Ensure volpiano string ends with a properly-spaced barline
    if processed_str[-4:] not in ["---3", "---4"]:
        processed_str = processed_str.rstrip("-") + "---3"
    logging.debug("Preprocessed volpiano string: %s", processed_str)
    return processed_str


def _postprocess_spacing(
    comb_text_and_vol: "list[tuple[str, str]]",
) -> "list[tuple[str, str]]":
    """
    Handle some special spacing requirements for optimal display
    of volpiano with chant text.

    Ensures that:
     - the length of missing music sections responds to the length of
        the text associated with the section

    comb_text_and_vol [list[tuple[str, str]]]:
        list of tuples of text syllables and volpiano syllables

    returns [list[tuple[str, str]]]: list of tuples of text syllables and
        volpiano syllables with spacing of missing music sections responsive
        to associated text length
    """
    comb_text_and_vol_rev_spacing = []
    for text_elem, vol_elem in comb_text_and_vol:
        if vol_elem[0] == "6":
            text_length = len(text_elem)
            if text_length > 10:
                vol_elem = "6" + "-" * text_length + "6---"
        comb_text_and_vol_rev_spacing.append((text_elem, vol_elem))
    return comb_text_and_vol_rev_spacing


def _align_word(text_word: "list[str]", volpiano_word: str) -> "list[tuple[str, str]]":
    """
    Align a word of text and volpiano, padding in case
    either text or volpiano is longer or shorter for that word.

    text_word [list[str]]: list of syllables in the word
    volpiano_word [str]: volpiano string for the word

    returns [list[tuple[str, str]]]: list of tuples of text syllables and
        volpiano syllables aligned together
    """
    vol_syls = re.findall(r".*?-{2,3}", volpiano_word)
    # Squash final syllables of a word together if there are more
    # syllables in the text than in the volpiano.
    if len(text_word) > len(vol_syls):
        squashed_txt_word = text_word[: len(vol_syls) - 1]
        squashed_txt_word.append("".join(text_word[len(vol_syls) - 1 :]))
        text_word = squashed_txt_word
    # Pad text syllables with empty strings if more syllables in the
    # volpiano than in the text.
    comb_wrd = list(zip_longest(text_word, vol_syls, fillvalue=""))
    return comb_wrd


def _align_section(
    text_section: "list[list[str]]", volpiano_section: str
) -> "list[tuple[str, str]]":
    """
    Aligns a section of text and volpiano, padding in case
    either text or volpiano is longer or shorter for that section.

    text_section [list[list[str]]]: nested list of syllabized text. Each
        sublist represents a word, and each element of the sublist represents
        a syllable (or unsyllabified phrase where text is not to be syllabified).
    volpiano_section [str]: volpiano string for the section

    returns [list[tuple[str, str]]]: list of tuples of text syllables and
        volpiano syllables
    """
    logging.debug("Aligning section - Text: %s", text_section)
    logging.debug("Aligning section - Volpiano: %s", volpiano_section)
    comb_section = []
    # For sections with missing music, both text and volpiano should have
    # a single element (text is an unsyllabified phrase and volpiano has
    # a missing music indicator ("6")). If the text section has more elements
    # (an error), flatten the text section to a single string.
    if volpiano_section.startswith("6"):
        if len(text_section) == 0 and len(text_section[0]) == 0:
            comb_section.append((text_section[0][0], volpiano_section))
        else:
            logging.debug("Text section has more than expected elements. Flattening.")
            flattened_section = []
            for word in text_section:
                flattened_section.extend(word)
            full_text = "".join(flattened_section)
            comb_section.append((full_text, volpiano_section))
    # For unsyllabified sections of text, the text section section should have a single
    # element. If it does, align the complete volpiano section to this element. If not
    # (an error), flatten the text section to a single string and combine.
    elif text_section[0][0].startswith("~") or text_section[0][0].startswith("["):
        if len(text_section) == 0 and len(text_section[0]) == 0:
            comb_section.append((text_section[0][0], volpiano_section))
        else:
            logging.debug("Text section has more than expected elements. Flattening.")
            flattened_section = []
            for word in text_section:
                flattened_section.extend(word)
            full_text = "".join(flattened_section)
            comb_section.append((full_text, volpiano_section))
    # Otherwise, align the sections word by word.
    else:
        vol_words = re.findall(r".*?---", volpiano_section)
        for txt_word, vol_word in zip_longest(text_section, vol_words, fillvalue="--"):
            if txt_word == "--":
                txt_word = [""]
            comb_wrd = _align_word(txt_word, vol_word)
            comb_section.extend(comb_wrd)
    logging.debug("Aligned section: %s", comb_section)
    return comb_section


def align_text_and_volpiano(
<<<<<<< HEAD
    chant_text: "list[list[list[str]]]", volpiano_str: str,
    text_presyllabified: bool = False,
=======
    chant_text: str, volpiano: str
>>>>>>> 9e974fe0
) -> "list[tuple[str, str]]":
    """
    Aligns syllabified text with volpiano, performing periodic sanity checks
    and accounting for misalignments.

<<<<<<< HEAD
    chant_text list[list[list[str]]]]: syllabified text
    volpiano_str [str]: volpiano string
    text_presyllabified [bool]: whether the text is already syllabified. Passed
        to syllabify_text (see that functions documentation for more details). Defaults 
        to False.
=======
    chant_text [str]: the text of a chant
    volpiano [str]: the volpiano for a chant
>>>>>>> 9e974fe0

    returns [list[tuple[str, str]]]: list of tuples of text syllables and volpiano syllables
        as (text_str, volpiano_str)
    """
    syllabified_text = syllabify_text(
        chant_text, clean_text=False, flatten_result=False, text_presyllabified=text_presyllabified
    )
    # Performs some validation on the passed volpiano string
    volpiano = _preprocess_volpiano(volpiano)
    # Section volpiano to match text sections returned by syllabify_text
    # Split at clefs, barlines, and missing music markers, removing empty
    # sections created by the split.
    volpiano_sections = re.split(r"([134]-*|6-{6}6-{3})", volpiano)
    volpiano_sections = list(filter(lambda x: x != "", volpiano_sections))
    logging.debug("Volpiano sections: %s", volpiano_sections)
    if len(volpiano_sections) == len(syllabified_text) + 2:
        # Add the opening clef with no text
        comb_text_and_vol = [("", volpiano_sections[0])]
        # For each interior section, align the section
        for vol_sec, txt_sec in zip(volpiano_sections[1:-1], syllabified_text):
            aligned_section = _align_section(txt_sec, vol_sec)
            comb_text_and_vol.extend(aligned_section)
        # Add the final barline with no text
        comb_text_and_vol.append(("", volpiano_sections[-1]))
    else:
        raise ValueError(
            """Volpiano and text sections do not match. Ensure appropriate
            barlines and section markers are present in both."""
        )
    comb_text_and_vol = _postprocess_spacing(comb_text_and_vol)
    logging.debug("Combined text and volpiano: %s", comb_text_and_vol)
    return comb_text_and_vol<|MERGE_RESOLUTION|>--- conflicted
+++ resolved
@@ -167,27 +167,18 @@
 
 
 def align_text_and_volpiano(
-<<<<<<< HEAD
-    chant_text: "list[list[list[str]]]", volpiano_str: str,
+    chant_text: str, volpiano: str,
     text_presyllabified: bool = False,
-=======
-    chant_text: str, volpiano: str
->>>>>>> 9e974fe0
 ) -> "list[tuple[str, str]]":
     """
     Aligns syllabified text with volpiano, performing periodic sanity checks
     and accounting for misalignments.
 
-<<<<<<< HEAD
-    chant_text list[list[list[str]]]]: syllabified text
-    volpiano_str [str]: volpiano string
+    chant_text [str]: the text of a chant
+    volpiano [str]: the volpiano for a chant
     text_presyllabified [bool]: whether the text is already syllabified. Passed
         to syllabify_text (see that functions documentation for more details). Defaults 
         to False.
-=======
-    chant_text [str]: the text of a chant
-    volpiano [str]: the volpiano for a chant
->>>>>>> 9e974fe0
 
     returns [list[tuple[str, str]]]: list of tuples of text syllables and volpiano syllables
         as (text_str, volpiano_str)
